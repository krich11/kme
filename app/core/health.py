#!/usr/bin/env python3
"""
KME Health Monitoring Module

Version: 1.0.0
Author: KME Development Team
Description: Health monitoring and status checking for KME system
License: [To be determined]

ToDo List:
- [x] Create health check endpoints
- [ ] Add database health checks
- [ ] Implement Redis health checks
- [ ] Add QKD network health checks
- [ ] Create system resource monitoring
- [ ] Add performance health checks
- [ ] Implement health status aggregation
- [ ] Add health check scheduling
- [ ] Create health alerting
- [ ] Add health metrics collection

Progress: 10% (1/10 tasks completed)
"""

import asyncio
import datetime
from dataclasses import dataclass
from enum import Enum
from typing import Any

import psutil

from app.core.config import settings
from app.core.logging import logger, performance_logger


class HealthStatus(Enum):
    """Health status enumeration"""

    HEALTHY = "healthy"
    DEGRADED = "degraded"
    UNHEALTHY = "unhealthy"
    UNKNOWN = "unknown"


@dataclass
class HealthCheck:
    """Health check result"""

    name: str
    status: HealthStatus
    message: str
    details: dict[str, Any] | None = None
    timestamp: datetime.datetime | None = None

    def __post_init__(self):
        if self.timestamp is None:
            self.timestamp = datetime.datetime.utcnow()


class HealthMonitor:
    """Health monitoring system for KME"""

    def __init__(self):
        """Initialize health monitor"""
        self.checks: list[HealthCheck] = []
        self.last_check_time: datetime.datetime | None = None

    async def check_system_health(self) -> dict[str, Any]:
        """Check overall system health"""
        logger.info("Starting system health check")

        # Run all health checks
        checks = await asyncio.gather(
            self._check_basic_system(),
            self._check_memory_usage(),
            self._check_disk_usage(),
            self._check_cpu_usage(),
            self._check_network_connectivity(),
            self._check_database_health(),
            self._check_redis_health(),
            self._check_qkd_network_health(),
            self._check_system_resources(),
            self._check_performance_metrics(),
            return_exceptions=True,
        )

        # Process results
        health_checks: list[HealthCheck] = []
        for check in checks:
            if isinstance(check, Exception):
                health_checks.append(
                    HealthCheck(
                        name="system_check",
                        status=HealthStatus.UNHEALTHY,
                        message=f"Health check failed: {str(check)}",
                        details={"error": str(check)},
                    )
                )
<<<<<<< HEAD
            else:
                # Type cast to ensure it's a HealthCheck
                health_check = check
                assert isinstance(health_check, HealthCheck)
                health_checks.append(health_check)
=======
            elif isinstance(check, HealthCheck):
                health_checks.append(check)
            else:
                # Handle unexpected types
                health_checks.append(
                    HealthCheck(
                        name="system_check",
                        status=HealthStatus.UNHEALTHY,
                        message=f"Unexpected check type: {type(check)}",
                        details={"error": f"Expected HealthCheck, got {type(check)}"},
                    )
                )
>>>>>>> cd11c546

        self.checks = health_checks
        self.last_check_time = datetime.datetime.utcnow()

        # Determine overall status
        overall_status = self._determine_overall_status(health_checks)

        # Log health status
        performance_logger.log_system_health(
            component="overall_system",
            status=overall_status.value,
            details={
                "total_checks": len(health_checks),
                "healthy_checks": len(
                    [c for c in health_checks if c.status == HealthStatus.HEALTHY]
                ),
                "degraded_checks": len(
                    [c for c in health_checks if c.status == HealthStatus.DEGRADED]
                ),
                "unhealthy_checks": len(
                    [c for c in health_checks if c.status == HealthStatus.UNHEALTHY]
                ),
            },
        )

        return {
            "status": overall_status.value,
            "timestamp": self.last_check_time.isoformat(),
            "checks": [
                {
                    "name": check.name,
                    "status": check.status.value,
                    "message": check.message,
                    "details": check.details,
                    "timestamp": check.timestamp.isoformat()
                    if check.timestamp
                    else None,
                }
                for check in health_checks
            ],
        }

    async def _check_basic_system(self) -> HealthCheck:
        """Check basic system functionality"""
        try:
            import sys

            # Basic system check
            return HealthCheck(
                name="basic_system",
                status=HealthStatus.HEALTHY,
                message="Basic system functionality is operational",
                details={
                    "python_version": (
                        f"{sys.version_info.major}.{sys.version_info.minor}"
                    ),
                    "platform": sys.platform,
                    "uptime_seconds": psutil.boot_time(),
                },
            )
        except Exception as e:
            return HealthCheck(
                name="basic_system",
                status=HealthStatus.UNHEALTHY,
                message=f"Basic system check failed: {str(e)}",
                details={"error": str(e)},
            )

    async def _check_memory_usage(self) -> HealthCheck:
        """Check memory usage"""
        try:
            memory = psutil.virtual_memory()
            usage_percent = memory.percent

            if usage_percent < 80:
                status = HealthStatus.HEALTHY
                message = "Memory usage is normal"
            elif usage_percent < 90:
                status = HealthStatus.DEGRADED
                message = "Memory usage is elevated"
            else:
                status = HealthStatus.UNHEALTHY
                message = "Memory usage is critical"

            return HealthCheck(
                name="memory_usage",
                status=status,
                message=message,
                details={
                    "usage_percent": usage_percent,
                    "total_gb": round(memory.total / (1024**3), 2),
                    "available_gb": round(memory.available / (1024**3), 2),
                    "used_gb": round(memory.used / (1024**3), 2),
                },
            )
        except Exception as e:
            return HealthCheck(
                name="memory_usage",
                status=HealthStatus.UNHEALTHY,
                message=f"Memory check failed: {str(e)}",
                details={"error": str(e)},
            )

    async def _check_disk_usage(self) -> HealthCheck:
        """Check disk usage"""
        try:
            disk = psutil.disk_usage("/")
            usage_percent = disk.percent

            if usage_percent < 80:
                status = HealthStatus.HEALTHY
                message = "Disk usage is normal"
            elif usage_percent < 90:
                status = HealthStatus.DEGRADED
                message = "Disk usage is elevated"
            else:
                status = HealthStatus.UNHEALTHY
                message = "Disk usage is critical"

            return HealthCheck(
                name="disk_usage",
                status=status,
                message=message,
                details={
                    "usage_percent": usage_percent,
                    "total_gb": round(disk.total / (1024**3), 2),
                    "free_gb": round(disk.free / (1024**3), 2),
                    "used_gb": round(disk.used / (1024**3), 2),
                },
            )
        except Exception as e:
            return HealthCheck(
                name="disk_usage",
                status=HealthStatus.UNHEALTHY,
                message=f"Disk check failed: {str(e)}",
                details={"error": str(e)},
            )

    async def _check_cpu_usage(self) -> HealthCheck:
        """Check CPU usage"""
        try:
            cpu_percent = psutil.cpu_percent(interval=1)

            if cpu_percent < 70:
                status = HealthStatus.HEALTHY
                message = "CPU usage is normal"
            elif cpu_percent < 85:
                status = HealthStatus.DEGRADED
                message = "CPU usage is elevated"
            else:
                status = HealthStatus.UNHEALTHY
                message = "CPU usage is critical"

            return HealthCheck(
                name="cpu_usage",
                status=status,
                message=message,
                details={
                    "usage_percent": cpu_percent,
                    "cpu_count": psutil.cpu_count(),
                    "cpu_freq": psutil.cpu_freq()._asdict()
                    if psutil.cpu_freq()
                    else None,
                },
            )
        except Exception as e:
            return HealthCheck(
                name="cpu_usage",
                status=HealthStatus.UNHEALTHY,
                message=f"CPU check failed: {str(e)}",
                details={"error": str(e)},
            )

    async def _check_network_connectivity(self) -> HealthCheck:
        """Check network connectivity"""
        try:
            # Basic network check
            network_stats = psutil.net_io_counters()

            return HealthCheck(
                name="network_connectivity",
                status=HealthStatus.HEALTHY,
                message="Network connectivity is operational",
                details={
                    "bytes_sent": network_stats.bytes_sent,
                    "bytes_recv": network_stats.bytes_recv,
                    "packets_sent": network_stats.packets_sent,
                    "packets_recv": network_stats.packets_recv,
                },
            )
        except Exception as e:
            return HealthCheck(
                name="network_connectivity",
                status=HealthStatus.UNHEALTHY,
                message=f"Network check failed: {str(e)}",
                details={"error": str(e)},
            )

    async def _check_database_health(self) -> HealthCheck:
        """Check database connectivity and health"""
        try:
            # Import here to avoid circular imports
            # from .config import settings

            # For now, return a placeholder check
            # TODO: Implement actual database connection check when database is set up
            return HealthCheck(
                name="database_health",
                status=HealthStatus.HEALTHY,
                message="Database health check placeholder - not yet implemented",
                details={
                    "database_url": settings.database_url.split("@")[0] + "@***"
                    if "@" in settings.database_url
                    else "***",
                    "database_type": "postgresql",
                    "connection_pool_size": settings.database_pool_size,
                    "max_overflow": settings.database_max_overflow,
                },
            )
        except Exception as e:
            return HealthCheck(
                name="database_health",
                status=HealthStatus.UNHEALTHY,
                message=f"Database health check failed: {str(e)}",
                details={"error": str(e)},
            )

    async def _check_redis_health(self) -> HealthCheck:
        """Check Redis connectivity and health"""
        try:
            # Import here to avoid circular imports
            # from .config import settings

            # For now, return a placeholder check
            # TODO: Implement actual Redis connection check when Redis is set up
            return HealthCheck(
                name="redis_health",
                status=HealthStatus.HEALTHY,
                message="Redis health check placeholder - not yet implemented",
                details={
                    "redis_url": settings.redis_url.split("@")[0] + "@***"
                    if "@" in settings.redis_url
                    else "***",
                    "redis_type": "redis",
                    "connection_pool_size": settings.redis_pool_size,
                },
            )
        except Exception as e:
            return HealthCheck(
                name="redis_health",
                status=HealthStatus.UNHEALTHY,
                message=f"Redis health check failed: {str(e)}",
                details={"error": str(e)},
            )

    async def _check_qkd_network_health(self) -> HealthCheck:
        """Check QKD network connectivity and health"""
        try:
            # Import here to avoid circular imports
            # from .config import settings

            # For now, return a placeholder check
            # TODO: Implement actual QKD network health check when QKD network is set up
            return HealthCheck(
                name="qkd_network_health",
                status=HealthStatus.HEALTHY,
                message="QKD network health check placeholder - not yet implemented",
                details={
                    "qkd_network_enabled": settings.qkd_network_enabled,
                    "qkd_key_generation_rate": settings.qkd_key_generation_rate,
                    "link_quality": "unknown",
                    "network_status": "placeholder",
                },
            )
        except Exception as e:
            return HealthCheck(
                name="qkd_network_health",
                status=HealthStatus.UNHEALTHY,
                message=f"QKD network health check failed: {str(e)}",
                details={"error": str(e)},
            )

    async def _check_system_resources(self) -> HealthCheck:
        """Check detailed system resources"""
        try:
            # Get detailed system information
            cpu_info = {
                "cpu_count": psutil.cpu_count(),
                "cpu_count_logical": psutil.cpu_count(logical=True),
                "cpu_freq": psutil.cpu_freq()._asdict() if psutil.cpu_freq() else None,
                "cpu_percent": psutil.cpu_percent(interval=1, percpu=True),
                "load_average": psutil.getloadavg()
                if hasattr(psutil, "getloadavg")
                else None,
            }

            memory_info = {
                "total": psutil.virtual_memory().total,
                "available": psutil.virtual_memory().available,
                "used": psutil.virtual_memory().used,
                "free": psutil.virtual_memory().free,
                "percent": psutil.virtual_memory().percent,
                "swap_total": psutil.swap_memory().total,
                "swap_used": psutil.swap_memory().used,
                "swap_free": psutil.swap_memory().free,
                "swap_percent": psutil.swap_memory().percent,
            }

            disk_info = {}
            for partition in psutil.disk_partitions():
                try:
                    usage = psutil.disk_usage(partition.mountpoint)
                    disk_info[partition.mountpoint] = {
                        "device": partition.device,
                        "fstype": partition.fstype,
                        "total": usage.total,
                        "used": usage.used,
                        "free": usage.free,
                        "percent": usage.percent,
                    }
                except PermissionError:
                    continue

            # Determine overall resource status
            memory_healthy = memory_info["percent"] < 80
            cpu_percent_value = cpu_info["cpu_percent"]

            # Handle different types of cpu_percent_value
            if isinstance(cpu_percent_value, list):
                cpu_healthy = max(cpu_percent_value) < 70
            elif isinstance(cpu_percent_value, (int, float)):
                cpu_healthy = cpu_percent_value < 70
            else:
                # Default to healthy if we can't determine
                cpu_healthy = True

            disk_healthy = all(
                (disk["percent"] if isinstance(disk["percent"], (int, float)) else 0)
                < 80
                for disk in disk_info.values()
            )

            if memory_healthy and cpu_healthy and disk_healthy:
                status = HealthStatus.HEALTHY
                message = "System resources are healthy"
            elif memory_healthy and cpu_healthy:
                status = HealthStatus.DEGRADED
                message = "System resources are degraded (disk usage high)"
            else:
                status = HealthStatus.UNHEALTHY
                message = "System resources are unhealthy"

            return HealthCheck(
                name="system_resources",
                status=status,
                message=message,
                details={
                    "cpu": cpu_info,
                    "memory": memory_info,
                    "disk": disk_info,
                    "resource_summary": {
                        "memory_healthy": memory_healthy,
                        "cpu_healthy": cpu_healthy,
                        "disk_healthy": disk_healthy,
                    },
                },
            )
        except Exception as e:
            return HealthCheck(
                name="system_resources",
                status=HealthStatus.UNHEALTHY,
                message=f"System resources check failed: {str(e)}",
                details={"error": str(e)},
            )

    async def _check_performance_metrics(self) -> HealthCheck:
        """Check performance metrics and thresholds"""
        try:
            # Get performance metrics
            cpu_percent = psutil.cpu_percent(interval=1)
            memory_percent = psutil.virtual_memory().percent
            disk_io = psutil.disk_io_counters()
            network_io = psutil.net_io_counters()

            # Performance thresholds
            cpu_threshold = 70
            memory_threshold = 80
            disk_io_threshold = 1000000  # 1MB/s
            network_io_threshold = 1000000  # 1MB/s

            # Check performance against thresholds
            cpu_ok = cpu_percent < cpu_threshold
            memory_ok = memory_percent < memory_threshold
            disk_io_ok = (
                (disk_io.read_bytes if disk_io else 0)
                + (disk_io.write_bytes if disk_io else 0)
            ) < disk_io_threshold
            network_io_ok = (
                network_io.bytes_sent + network_io.bytes_recv
            ) < network_io_threshold

            # Determine overall performance status
            if cpu_ok and memory_ok and disk_io_ok and network_io_ok:
                status = HealthStatus.HEALTHY
                message = "Performance metrics are within acceptable ranges"
            elif cpu_ok and memory_ok:
                status = HealthStatus.DEGRADED
                message = "Performance metrics are degraded (I/O high)"
            else:
                status = HealthStatus.UNHEALTHY
                message = "Performance metrics are outside acceptable ranges"

            # Log performance metrics
            performance_logger.log_performance_metric(
                metric_name="system_performance",
                value=cpu_percent,
                unit="percent",
                details={
                    "cpu_percent": cpu_percent,
                    "memory_percent": memory_percent,
                    "disk_io_bytes": (disk_io.read_bytes if disk_io else 0)
                    + (disk_io.write_bytes if disk_io else 0),
                    "network_io_bytes": network_io.bytes_sent + network_io.bytes_recv,
                },
            )

            return HealthCheck(
                name="performance_metrics",
                status=status,
                message=message,
                details={
                    "cpu_percent": cpu_percent,
                    "memory_percent": memory_percent,
                    "disk_io": {
                        "read_bytes": disk_io.read_bytes if disk_io else 0,
                        "write_bytes": disk_io.write_bytes if disk_io else 0,
                        "read_count": disk_io.read_count if disk_io else 0,
                        "write_count": disk_io.write_count if disk_io else 0,
                    },
                    "network_io": {
                        "bytes_sent": network_io.bytes_sent,
                        "bytes_recv": network_io.bytes_recv,
                        "packets_sent": network_io.packets_sent,
                        "packets_recv": network_io.packets_recv,
                    },
                    "thresholds": {
                        "cpu_threshold": cpu_threshold,
                        "memory_threshold": memory_threshold,
                        "disk_io_threshold": disk_io_threshold,
                        "network_io_threshold": network_io_threshold,
                    },
                    "status_checks": {
                        "cpu_ok": cpu_ok,
                        "memory_ok": memory_ok,
                        "disk_io_ok": disk_io_ok,
                        "network_io_ok": network_io_ok,
                    },
                },
            )
        except Exception as e:
            return HealthCheck(
                name="performance_metrics",
                status=HealthStatus.UNHEALTHY,
                message=f"Performance metrics check failed: {str(e)}",
                details={"error": str(e)},
            )

    def _determine_overall_status(self, checks: list[HealthCheck]) -> HealthStatus:
        """Determine overall health status based on individual checks"""
        if not checks:
            return HealthStatus.UNKNOWN

        # Count statuses
        status_counts = {
            HealthStatus.HEALTHY: 0,
            HealthStatus.DEGRADED: 0,
            HealthStatus.UNHEALTHY: 0,
            HealthStatus.UNKNOWN: 0,
        }

        for check in checks:
            status_counts[check.status] += 1

        # Determine overall status
        if status_counts[HealthStatus.UNHEALTHY] > 0:
            return HealthStatus.UNHEALTHY
        elif status_counts[HealthStatus.DEGRADED] > 0:
            return HealthStatus.DEGRADED
        elif status_counts[HealthStatus.HEALTHY] > 0:
            return HealthStatus.HEALTHY
        else:
            return HealthStatus.UNKNOWN

    async def get_health_summary(self) -> dict[str, Any]:
        """Get health summary"""
        if not self.last_check_time:
            await self.check_system_health()

        return {
            "status": self._determine_overall_status(self.checks).value,
            "last_check": self.last_check_time.isoformat()
            if self.last_check_time
            else None,
            "total_checks": len(self.checks),
            "healthy_checks": len(
                [c for c in self.checks if c.status == HealthStatus.HEALTHY]
            ),
            "degraded_checks": len(
                [c for c in self.checks if c.status == HealthStatus.DEGRADED]
            ),
            "unhealthy_checks": len(
                [c for c in self.checks if c.status == HealthStatus.UNHEALTHY]
            ),
        }


# Global health monitor instance
health_monitor = HealthMonitor()


def get_health_monitor() -> HealthMonitor:
    """Get health monitor instance"""
    return health_monitor


async def check_health() -> dict[str, Any]:
    """Check system health"""
    return await health_monitor.check_system_health()


async def get_health_summary() -> dict[str, Any]:
    """Get health summary"""
    return await health_monitor.get_health_summary()


# Export health monitoring functions
__all__ = [
    "HealthStatus",
    "HealthCheck",
    "HealthMonitor",
    "health_monitor",
    "get_health_monitor",
    "check_health",
    "get_health_summary",
]<|MERGE_RESOLUTION|>--- conflicted
+++ resolved
@@ -26,12 +26,11 @@
 import datetime
 from dataclasses import dataclass
 from enum import Enum
-from typing import Any
+from typing import Any, Dict, List, Optional
 
 import psutil
 
-from app.core.config import settings
-from app.core.logging import logger, performance_logger
+from .logging import logger, performance_logger
 
 
 class HealthStatus(Enum):
@@ -97,13 +96,6 @@
                         details={"error": str(check)},
                     )
                 )
-<<<<<<< HEAD
-            else:
-                # Type cast to ensure it's a HealthCheck
-                health_check = check
-                assert isinstance(health_check, HealthCheck)
-                health_checks.append(health_check)
-=======
             elif isinstance(check, HealthCheck):
                 health_checks.append(check)
             else:
@@ -116,7 +108,6 @@
                         details={"error": f"Expected HealthCheck, got {type(check)}"},
                     )
                 )
->>>>>>> cd11c546
 
         self.checks = health_checks
         self.last_check_time = datetime.datetime.utcnow()
@@ -162,18 +153,14 @@
     async def _check_basic_system(self) -> HealthCheck:
         """Check basic system functionality"""
         try:
-            import sys
-
             # Basic system check
             return HealthCheck(
                 name="basic_system",
                 status=HealthStatus.HEALTHY,
                 message="Basic system functionality is operational",
                 details={
-                    "python_version": (
-                        f"{sys.version_info.major}.{sys.version_info.minor}"
-                    ),
-                    "platform": sys.platform,
+                    "python_version": f"{psutil.sys.version_info.major}.{psutil.sys.version_info.minor}",
+                    "platform": psutil.sys.platform,
                     "uptime_seconds": psutil.boot_time(),
                 },
             )
@@ -319,7 +306,7 @@
         """Check database connectivity and health"""
         try:
             # Import here to avoid circular imports
-            # from .config import settings
+            from .config import settings
 
             # For now, return a placeholder check
             # TODO: Implement actual database connection check when database is set up
@@ -348,7 +335,7 @@
         """Check Redis connectivity and health"""
         try:
             # Import here to avoid circular imports
-            # from .config import settings
+            from .config import settings
 
             # For now, return a placeholder check
             # TODO: Implement actual Redis connection check when Redis is set up
@@ -376,7 +363,7 @@
         """Check QKD network connectivity and health"""
         try:
             # Import here to avoid circular imports
-            # from .config import settings
+            from .config import settings
 
             # For now, return a placeholder check
             # TODO: Implement actual QKD network health check when QKD network is set up
@@ -385,8 +372,8 @@
                 status=HealthStatus.HEALTHY,
                 message="QKD network health check placeholder - not yet implemented",
                 details={
-                    "qkd_network_enabled": settings.qkd_network_enabled,
-                    "qkd_key_generation_rate": settings.qkd_key_generation_rate,
+                    "qkd_links": settings.qkd_links,
+                    "key_generation_rate": settings.key_generation_rate,
                     "link_quality": "unknown",
                     "network_status": "placeholder",
                 },
@@ -442,22 +429,8 @@
 
             # Determine overall resource status
             memory_healthy = memory_info["percent"] < 80
-            cpu_percent_value = cpu_info["cpu_percent"]
-
-            # Handle different types of cpu_percent_value
-            if isinstance(cpu_percent_value, list):
-                cpu_healthy = max(cpu_percent_value) < 70
-            elif isinstance(cpu_percent_value, (int, float)):
-                cpu_healthy = cpu_percent_value < 70
-            else:
-                # Default to healthy if we can't determine
-                cpu_healthy = True
-
-            disk_healthy = all(
-                (disk["percent"] if isinstance(disk["percent"], (int, float)) else 0)
-                < 80
-                for disk in disk_info.values()
-            )
+            cpu_healthy = max(cpu_info["cpu_percent"]) < 70
+            disk_healthy = all(disk["percent"] < 80 for disk in disk_info.values())
 
             if memory_healthy and cpu_healthy and disk_healthy:
                 status = HealthStatus.HEALTHY
@@ -510,10 +483,7 @@
             # Check performance against thresholds
             cpu_ok = cpu_percent < cpu_threshold
             memory_ok = memory_percent < memory_threshold
-            disk_io_ok = (
-                (disk_io.read_bytes if disk_io else 0)
-                + (disk_io.write_bytes if disk_io else 0)
-            ) < disk_io_threshold
+            disk_io_ok = (disk_io.read_bytes + disk_io.write_bytes) < disk_io_threshold
             network_io_ok = (
                 network_io.bytes_sent + network_io.bytes_recv
             ) < network_io_threshold
@@ -537,8 +507,7 @@
                 details={
                     "cpu_percent": cpu_percent,
                     "memory_percent": memory_percent,
-                    "disk_io_bytes": (disk_io.read_bytes if disk_io else 0)
-                    + (disk_io.write_bytes if disk_io else 0),
+                    "disk_io_bytes": disk_io.read_bytes + disk_io.write_bytes,
                     "network_io_bytes": network_io.bytes_sent + network_io.bytes_recv,
                 },
             )
@@ -551,10 +520,10 @@
                     "cpu_percent": cpu_percent,
                     "memory_percent": memory_percent,
                     "disk_io": {
-                        "read_bytes": disk_io.read_bytes if disk_io else 0,
-                        "write_bytes": disk_io.write_bytes if disk_io else 0,
-                        "read_count": disk_io.read_count if disk_io else 0,
-                        "write_count": disk_io.write_count if disk_io else 0,
+                        "read_bytes": disk_io.read_bytes,
+                        "write_bytes": disk_io.write_bytes,
+                        "read_count": disk_io.read_count,
+                        "write_count": disk_io.write_count,
                     },
                     "network_io": {
                         "bytes_sent": network_io.bytes_sent,
